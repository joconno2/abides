--- conflicted
+++ resolved
@@ -354,12 +354,7 @@
           return
       self.orders[order.order_id] = deepcopy(order)
       self.sendMessage(self.exchangeID, Message({"msg" : "MARKET_ORDER", "sender": self.id, "order": order}))
-<<<<<<< HEAD
       if self.log_orders: self.logEvent('ORDER_SUBMITTED', order.to_dict())
-
-=======
-      if self.log_orders: self.logEvent('ORDER_SUBMITTED', js.dump(order, strip_privates=True))
->>>>>>> 101fd0b3
     else:
       log_print("TradingAgent ignored market order of quantity zero: {}", order)
 
